--- conflicted
+++ resolved
@@ -1,67 +1,63 @@
-module Main where
-
-import qualified Data.Text as T
-import qualified Data.Text.IO as TIO
-import           Control.Monad
-import           Discord.Monad
-import           Discord                ( runDiscord
-                                        , def
-                                        , DiscordHandler
-                                        , RunDiscordOpts ( discordToken
-                                                         , discordOnStart
-                                                         , discordOnEvent
-                                                         , discordOnLog
-                                                         ), restCall
-                                        )
-import           Discord.Types          ( ChannelId, User (userName), Event (ChannelCreate) )
-import           System.Directory       ( createDirectoryIfMissing )
-
-import           CSV                    ( configDir )
-import           DB                     ( dbDir )
-import           Einmyria.Commands
-import           EventHandler           ( handleEvent )
-import           Admin                  ( sendGitInfoChan
-                                        , sendInstanceInfoChan )
-import           Status                 ( setStatusFromFile )
-import           Utils                  ( sendMessageChan )
-import           Misc                   (changePronouns)
-import UnliftIO
-
--- | Channel to post startup message into
-startupChan :: ChannelId
-startupChan = 801763198792368129
-
--- | UWU
-owen :: String -> IO ()
-owen t = do
-    userFacingError <- runDiscord $ def { discordToken   = T.pack t
-                                        , discordOnStart = startHandler
-                                        , discordOnEvent = handleEvent
-                                        , discordOnLog = \s ->
-                                            putStrLn ("[Info] " ++ T.unpack s)}
-    putStrLn (T.unpack userFacingError)
-
-startHandler :: (MonadDiscord m) => m ()
-startHandler = do
-    owenId <- getCurrentUser
-    createMessage startupChan $ T.pack $ "Hewwo, I am bawck as " <> show owenId <> "! UwU"
-    _ <- liftIO $ putStrLn $ "UserName: " <> T.unpack (userName owenId)
-<<<<<<< HEAD
-    -- _ <- sendGitInfoChan startupChan
-=======
-    _ <- sendGitInfoChan startupChan
-    _ <- sendInstanceInfoChan startupChan
-    _ <- changePronouns
->>>>>>> 0a5a3dbb
-    void setStatusFromFile
-
-main :: IO ()
-main = do
-    putStrLn "starting Owen"
-    cfg <- configDir
-    db <- dbDir
-    createDirectoryIfMissing True cfg
-    createDirectoryIfMissing True db
-    tok <- readFile (cfg <> "token.txt")
-    putStrLn ("[Info] Token: " ++ tok)
-    owen tok
+module Main where
+
+import qualified Data.Text as T
+import qualified Data.Text.IO as TIO
+import           Control.Monad
+import           Discord.Monad
+import           Discord                ( runDiscord
+                                        , def
+                                        , DiscordHandler
+                                        , RunDiscordOpts ( discordToken
+                                                         , discordOnStart
+                                                         , discordOnEvent
+                                                         , discordOnLog
+                                                         ), restCall
+                                        )
+import           Discord.Types          ( ChannelId, User (userName), Event (ChannelCreate) )
+import           System.Directory       ( createDirectoryIfMissing )
+
+import           CSV                    ( configDir )
+import           DB                     ( dbDir )
+import           Einmyria.Commands
+import           EventHandler           ( handleEvent )
+import           Admin                  ( sendGitInfoChan
+                                        , sendInstanceInfoChan )
+import           Status                 ( setStatusFromFile )
+import           Utils                  ( sendMessageChan )
+import           Misc                   (changePronouns)
+import UnliftIO
+
+-- | Channel to post startup message into
+startupChan :: ChannelId
+startupChan = 801763198792368129
+
+-- | UWU
+owen :: String -> IO ()
+owen t = do
+    userFacingError <- runDiscord $ def { discordToken   = T.pack t
+                                        , discordOnStart = startHandler
+                                        , discordOnEvent = handleEvent
+                                        , discordOnLog = \s ->
+                                            putStrLn ("[Info] " ++ T.unpack s)}
+    putStrLn (T.unpack userFacingError)
+
+startHandler :: (MonadDiscord m, MonadFail m) => m ()
+startHandler = do
+    owenId <- getCurrentUser
+    createMessage startupChan $ T.pack $ "Hewwo, I am bawck as " <> show owenId <> "! UwU"
+    -- _ <- sendGitInfoChan startupChan
+    -- _ <- sendInstanceInfoChan startupChan
+    _ <- changePronouns
+    _ <- liftIO $ putStrLn $ "UserName: " <> T.unpack (userName owenId)
+    void setStatusFromFile
+
+main :: IO ()
+main = do
+    putStrLn "starting Owen"
+    cfg <- configDir
+    db <- dbDir
+    createDirectoryIfMissing True cfg
+    createDirectoryIfMissing True db
+    tok <- readFile (cfg <> "token.txt")
+    putStrLn ("[Info] Token: " ++ tok)
+    owen tok