{-# LANGUAGE OverloadedStrings #-}

module QuoteSystem ( receivers ) where

import Discord.Types            ( Message(messageChannel) )
import Discord                  ( DiscordHandler )
import Utils                    ( sendMessageChan
                                , newCommand
                                , newDevCommand
                                )

import UnliftIO                 ( liftIO )

import Owoifier                 ( owoify )

import CSV                      ( addToCSV
                                , readCSV
                                , writeHashMapToCSV
                                )

import qualified Data.HashMap.Strict as HM
import qualified Data.Text as T

receivers :: [Message -> DiscordHandler ()]
receivers = [ receiveQuote, addQuote, rmQuote ]

quotePath :: FilePath
quotePath = "registeredQuotes.csv"

maxNameLen :: T.Text
maxNameLen = T.pack $ show $ 32

-- | `quoteTable` maps quotes to their text.
quoteTable :: IO (HM.HashMap T.Text T.Text)
quoteTable = do
    quote2DArray <- liftIO $ readCSV quotePath
    let compatibleLines = filter (\line -> length line == 2) quote2DArray
    let listMap = map (\[key, value] -> (key, value)) compatibleLines
    pure $ HM.fromList listMap

storeQuote :: T.Text -> [T.Text] -> IO ()
storeQuote name contents = addToCSV quotePath [[name], contents]

fetchQuote :: T.Text -> IO (Maybe T.Text)
fetchQuote name = HM.lookup name <$> quoteTable

removeQuote :: T.Text -> IO ()
removeQuote name = do
    newTable <- HM.delete name <$> quoteTable
    writeHashMapToCSV quotePath newTable

receiveQuote :: Message -> DiscordHandler ()
<<<<<<< HEAD
receiveQuote msg = newCommand msg ("quote +\"?(.{1," <> maxNameLen <> "})\"?") $ \quoteCapture -> do
    let quote = head quoteCapture
    quoteTextM <- liftIO $ fetchQuote quote
    sendMessageChan (messageChannel msg) $ case quoteTextM of
        Nothing        -> owoify $ T.concat [
=======
receiveQuote msg = newCommand msg ("quote +(.{1,"<>maxNameLen<>"})") $ \quote -> do
    let name = head quote
    textM <- liftIO $ fetchQuote name
    sendMessageChan (messageChannel msg) $ case textM of
        Nothing   -> owoify $ T.concat [
>>>>>>> b97122e0
                                       "Nope, nothing there. ",
                                       "Maybe consider `:addQuote [quote] [quote_message]`"
                                       ]
        Just text -> text

addQuote :: Message -> DiscordHandler ()
<<<<<<< HEAD
addQuote msg = newDevCommand msg ("addquote +\"(.{1," <> maxNameLen <> "})\" +\"(.{1,})\"") $ \quoteCapture -> do
    let quote = head quoteCapture 
    quoteTextM <- liftIO $ fetchQuote quote
    case quoteTextM of
        Nothing        -> do
                            liftIO $ addToCSV quotePath [quoteCapture]
                            let successMessage = owoify 
                                    $ "New quote registered under `:quote " <> quote <> "`."
                            sendMessageChan (messageChannel msg) successMessage
        Just quoteText -> sendMessageChan (messageChannel msg) . owoify
                              $ "Quote already exists my dude, try `:quote " <> quote <> "`."

rmQuote :: Message -> DiscordHandler ()
rmQuote msg = newDevCommand msg ("rmquote +\"?(.{1," <> maxNameLen <> "})\"?") $ \quoteCapture -> do
    let quote = head quoteCapture
    quoteTextM <- liftIO $ fetchQuote quote
    case quoteTextM of
        Nothing         -> sendMessageChan (messageChannel msg) 
                              $ owoify "Cannot remove that which doesn't exist."
        Just _          -> do
            liftIO $ removeQuote quote
            sendMessageChan (messageChannel msg) . owoify
                $ "All done! Forgot all about `" <> quote <> "`, was super bad anyways." 

receivers :: [Message -> DiscordHandler ()]
receivers = [ receiveQuote, addQuote, rmQuote ]
=======
addQuote msg = newDevCommand msg ("addquote +(.{1,"<>maxNameLen<>"}) +(.{1,})") $ \quote -> do
    let name = head quote
    textM <- liftIO $ fetchQuote name
    case textM of
        Nothing -> do
                   liftIO $ storeQuote name (tail quote)
                   let successMessage = "New quote registered under `:quote " <> name <> "`."
                   sendMessageChan (messageChannel msg) successMessage
        Just _  -> sendMessageChan (messageChannel msg) . owoify
                       $ "Quote already exists my dude, try `:quote " <> name <> "`."

rmQuote :: Message -> DiscordHandler ()
rmQuote msg = newDevCommand msg ("rmquote +(.{1,"<>maxNameLen<>"})") $ \quote -> do
    let name = head quote
    textM <- liftIO $ fetchQuote name
    case textM of
        Nothing -> sendMessageChan (messageChannel msg)
                       $ owoify "Cannot remove that which doesn't exist."
        Just _  -> do
                   liftIO $ removeQuote name
                   sendMessageChan (messageChannel msg) . owoify
                       $ "All done! Forgot all about `" <> name <> "`, was super bad anyways." 
>>>>>>> b97122e0
<|MERGE_RESOLUTION|>--- conflicted
+++ resolved
@@ -28,7 +28,7 @@
 quotePath = "registeredQuotes.csv"
 
 maxNameLen :: T.Text
-maxNameLen = T.pack $ show $ 32
+maxNameLen = T.pack $ show 32
 
 -- | `quoteTable` maps quotes to their text.
 quoteTable :: IO (HM.HashMap T.Text T.Text)
@@ -49,74 +49,50 @@
     newTable <- HM.delete name <$> quoteTable
     writeHashMapToCSV quotePath newTable
 
+receiveQuoteRE :: T.Text
+receiveQuoteRE = "quote +\"?(.{1," <> maxNameLen <> "})\"?";
+
 receiveQuote :: Message -> DiscordHandler ()
-<<<<<<< HEAD
-receiveQuote msg = newCommand msg ("quote +\"?(.{1," <> maxNameLen <> "})\"?") $ \quoteCapture -> do
-    let quote = head quoteCapture
-    quoteTextM <- liftIO $ fetchQuote quote
-    sendMessageChan (messageChannel msg) $ case quoteTextM of
-        Nothing        -> owoify $ T.concat [
-=======
 receiveQuote msg = newCommand msg ("quote +(.{1,"<>maxNameLen<>"})") $ \quote -> do
     let name = head quote
     textM <- liftIO $ fetchQuote name
     sendMessageChan (messageChannel msg) $ case textM of
         Nothing   -> owoify $ T.concat [
->>>>>>> b97122e0
-                                       "Nope, nothing there. ",
-                                       "Maybe consider `:addQuote [quote] [quote_message]`"
-                                       ]
+                "Nope, nothing there. ",
+                "Maybe consider `:addQuote [quote] [quote_message]`"
+            ]
         Just text -> text
 
+
+-- | `addQuoteRE` is the regex for the quote addition command. Quote texts and names *must* be wrapped in 
+-- double quotes when adding.
+addQuoteRE :: T.Text
+addQuoteRE = "addquote +\"(.{1," <> maxNameLen <> "})\" +\"(.{1,})\"" 
+
 addQuote :: Message -> DiscordHandler ()
-<<<<<<< HEAD
-addQuote msg = newDevCommand msg ("addquote +\"(.{1," <> maxNameLen <> "})\" +\"(.{1,})\"") $ \quoteCapture -> do
-    let quote = head quoteCapture 
-    quoteTextM <- liftIO $ fetchQuote quote
-    case quoteTextM of
-        Nothing        -> do
-                            liftIO $ addToCSV quotePath [quoteCapture]
-                            let successMessage = owoify 
-                                    $ "New quote registered under `:quote " <> quote <> "`."
-                            sendMessageChan (messageChannel msg) successMessage
-        Just quoteText -> sendMessageChan (messageChannel msg) . owoify
-                              $ "Quote already exists my dude, try `:quote " <> quote <> "`."
-
-rmQuote :: Message -> DiscordHandler ()
-rmQuote msg = newDevCommand msg ("rmquote +\"?(.{1," <> maxNameLen <> "})\"?") $ \quoteCapture -> do
-    let quote = head quoteCapture
-    quoteTextM <- liftIO $ fetchQuote quote
-    case quoteTextM of
-        Nothing         -> sendMessageChan (messageChannel msg) 
-                              $ owoify "Cannot remove that which doesn't exist."
-        Just _          -> do
-            liftIO $ removeQuote quote
-            sendMessageChan (messageChannel msg) . owoify
-                $ "All done! Forgot all about `" <> quote <> "`, was super bad anyways." 
-
-receivers :: [Message -> DiscordHandler ()]
-receivers = [ receiveQuote, addQuote, rmQuote ]
-=======
-addQuote msg = newDevCommand msg ("addquote +(.{1,"<>maxNameLen<>"}) +(.{1,})") $ \quote -> do
+addQuote msg = newDevCommand msg addQuoteRE $ \quote -> do
     let name = head quote
     textM <- liftIO $ fetchQuote name
     case textM of
         Nothing -> do
-                   liftIO $ storeQuote name (tail quote)
-                   let successMessage = "New quote registered under `:quote " <> name <> "`."
-                   sendMessageChan (messageChannel msg) successMessage
+            liftIO $ storeQuote name (tail quote)
+            let successMessage = "New quote registered under `:quote " <> name <> "`."
+            sendMessageChan (messageChannel msg) successMessage
         Just _  -> sendMessageChan (messageChannel msg) . owoify
                        $ "Quote already exists my dude, try `:quote " <> name <> "`."
 
+
+rmQuoteRE :: T.Text
+rmQuoteRE = "rmquote +\"?(.{1," <> maxNameLen <> "})\"?"
+
 rmQuote :: Message -> DiscordHandler ()
-rmQuote msg = newDevCommand msg ("rmquote +(.{1,"<>maxNameLen<>"})") $ \quote -> do
+rmQuote msg = newDevCommand msg rmQuoteRE $ \quote -> do
     let name = head quote
     textM <- liftIO $ fetchQuote name
     case textM of
         Nothing -> sendMessageChan (messageChannel msg)
                        $ owoify "Cannot remove that which doesn't exist."
         Just _  -> do
-                   liftIO $ removeQuote name
-                   sendMessageChan (messageChannel msg) . owoify
-                       $ "All done! Forgot all about `" <> name <> "`, was super bad anyways." 
->>>>>>> b97122e0
+            liftIO $ removeQuote name
+            sendMessageChan (messageChannel msg) . owoify
+                $ "All done! Forgot all about `" <> name <> "`, was super bad anyways." 