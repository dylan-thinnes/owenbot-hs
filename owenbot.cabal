--- conflicted
+++ resolved
@@ -4,11 +4,7 @@
 --
 -- see: https://github.com/sol/hpack
 --
-<<<<<<< HEAD
--- hash: 3acab6d5e04a79e96f5f529ab282ce50fd62fababec7a814c3327152392b74d6
-=======
 -- hash: fda0e2d9069a80cf75111b73ca4305aaa16b82f89c01305819cef98e84c1fcd1
->>>>>>> 0a5a3dbb
 
 name:           owenbot
 version:        0.1.0.0
